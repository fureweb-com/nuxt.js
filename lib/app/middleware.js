<% if (middleware) { %>
<<<<<<< HEAD
let files = require.context('@/middleware', false, /^\.\/(?!<%= ignorePrefix %>).*\.(js|ts)$/)
=======
let files = require.context('@/middleware', false, /^\.\/.*\.(<%= extensions %>)$/)
>>>>>>> 0d2e2a48
let filenames = files.keys()

function getModule (filename) {
  let file = files(filename)
  return file.default
    ? file.default
    : file
}
let middleware = {}

// Generate the middleware
for (let filename of filenames) {
  let name = filename.replace(/^\.\//, '').replace(/\.(<%= extensions %>)$/, '')
  middleware[name] = getModule(filename)
}

export default middleware
<% } else { %>export default {}<% } %><|MERGE_RESOLUTION|>--- conflicted
+++ resolved
@@ -1,9 +1,5 @@
 <% if (middleware) { %>
-<<<<<<< HEAD
-let files = require.context('@/middleware', false, /^\.\/(?!<%= ignorePrefix %>).*\.(js|ts)$/)
-=======
-let files = require.context('@/middleware', false, /^\.\/.*\.(<%= extensions %>)$/)
->>>>>>> 0d2e2a48
+let files = require.context('@/middleware', false, /^\.\/(?!<%= ignorePrefix %>).*\.(<%= extensions %>)$/)
 let filenames = files.keys()
 
 function getModule (filename) {

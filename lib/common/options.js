const _ = require('lodash')
const Debug = require('debug')
const { join, resolve } = require('path')
const { existsSync } = require('fs')
const { isUrl, isPureObject } = require('../common/utils')

const debug = Debug('nuxt:build')
debug.color = 2 // Force green color

const Options = {}

module.exports = Options

Options.from = function (_options) {
  // Clone options to prevent unwanted side-effects
  const options = Object.assign({}, _options)

  // Normalize options
  if (options.loading === true) {
    delete options.loading
  }
  if (options.router && options.router.middleware && !Array.isArray(options.router.middleware)) {
    options.router.middleware = [options.router.middleware]
  }
  if (options.router && typeof options.router.base === 'string') {
    options._routerBaseSpecified = true
  }
  if (typeof options.transition === 'string') {
    options.transition = { name: options.transition }
  }
  if (typeof options.layoutTransition === 'string') {
    options.layoutTransition = { name: options.layoutTransition }
  }
  if (typeof options.extensions === 'string') {
    options.extensions = [ options.extensions ]
  }

  const hasValue = v => typeof v === 'string' && v
  options.rootDir = hasValue(options.rootDir) ? options.rootDir : process.cwd()

  // Apply defaults by ${buildDir}/dist/build.config.js
  // TODO: Unsafe operation.
  // const buildDir = options.buildDir || Options.defaults.buildDir
  // const buildConfig = resolve(options.rootDir, buildDir, 'build.config.js')
  // if (existsSync(buildConfig)) {
  //   _.defaultsDeep(options, require(buildConfig))
  // }

  // Apply defaults
  _.defaultsDeep(options, Options.defaults)

  // Resolve dirs
  options.srcDir = hasValue(options.srcDir) ? resolve(options.rootDir, options.srcDir) : options.rootDir
  options.buildDir = resolve(options.rootDir, options.buildDir)
  options.cacheDir = resolve(options.rootDir, options.cacheDir)

  // Populate modulesDir
  options.modulesDir = []
    .concat(join(options.nuxtDir, 'node_modules'))
    .concat(options.modulesDir)
    .filter(dir => hasValue(dir))
    .map(dir => resolve(options.rootDir, dir))

  // Sanitize extensions
  if (options.extensions.indexOf('js') === -1) {
    options.extensions.unshift('js')
  }

  // If app.html is defined, set the template path to the user template
  options.appTemplatePath = resolve(options.buildDir, 'views/app.template.html')
  if (existsSync(join(options.srcDir, 'app.html'))) {
    options.appTemplatePath = join(options.srcDir, 'app.html')
  }

  // Ignore publicPath on dev
  /* istanbul ignore if */
  if (options.dev && isUrl(options.build.publicPath)) {
    options.build.publicPath = Options.defaults.build.publicPath
  }

  // If store defined, update store options to true unless explicitly disabled
  if (options.store !== false && existsSync(join(options.srcDir, 'store'))) {
    options.store = true
  }

  // Normalize loadingIndicator
  if (!isPureObject(options.loadingIndicator)) {
    options.loadingIndicator = { name: options.loadingIndicator }
  }

  // Apply defaults to loadingIndicator
  options.loadingIndicator = Object.assign({
    name: 'pulse',
    color: '#dbe1ec',
    background: 'white'
  }, options.loadingIndicator)

  // cssSourceMap
  if (options.build.cssSourceMap === undefined) {
    options.build.cssSourceMap = options.dev
  }

  // Debug errors
  if (options.debug === undefined) {
    options.debug = options.dev
  }

  // Apply mode preset
  let modePreset = Options.modes[options.mode || 'universal'] || Options.modes['universal']
  _.defaultsDeep(options, modePreset)

  // If no server-side rendering, add appear true transition
  /* istanbul ignore if */
  if (options.render.ssr === false && options.transition) {
    options.transition.appear = true
  }

  return options
}

Options.modes = {
  universal: {
    build: {
      ssr: true
    },
    render: {
      ssr: true
    }
  },
  spa: {
    build: {
      ssr: false
    },
    render: {
      ssr: false
    }
  }
}

Options.unsafeKeys = [
  'rootDir', 'srcDir', 'buildDir', 'modulesDir', 'cacheDir', 'nuxtDir',
  'nuxtAppDir', 'build', 'generate', 'router.routes', 'appTemplatePath'
]

Options.defaults = {
  mode: 'universal',
  dev: process.env.NODE_ENV !== 'production',
  debug: undefined, // Will be equal to dev if not provided
  buildDir: '.nuxt',
  cacheDir: '.cache',
  nuxtDir: resolve(__dirname, '../..'),
  nuxtAppDir: resolve(__dirname, '../app'),
  modulesDir: ['node_modules'], // ~> relative to options.rootDir
<<<<<<< HEAD
  ignorePrefix: '-',
=======
  extensions: [],
>>>>>>> 0d2e2a48
  build: {
    analyze: false,
    profile: process.argv.includes('--profile'),
    dll: false,
    scopeHoisting: false,
    extractCSS: false,
    cssSourceMap: undefined,
    ssr: undefined,
    uglify: {},
    publicPath: '/_nuxt/',
    filenames: {
      css: '[name].[contenthash].css',
      manifest: 'manifest.[hash].js',
      vendor: 'vendor.[chunkhash].js',
      app: 'app.[chunkhash].js',
      chunk: '[name].[chunkhash].js'
    },
    vendor: [],
    plugins: [],
    babel: {},
    postcss: {},
    templates: [],
    watch: [],
    devMiddleware: {},
    hotMiddleware: {},
    stats: {
      chunks: false,
      children: false,
      modules: false,
      colors: true,
      excludeAssets: [
        /.map$/,
        /index\..+\.html$/,
        /vue-ssr-client-manifest.json/
      ]
    }
  },
  generate: {
    dir: 'dist',
    routes: [],
    concurrency: 500,
    interval: 0,
    subFolders: true,
    minify: {
      collapseBooleanAttributes: true,
      collapseWhitespace: false,
      decodeEntities: true,
      minifyCSS: true,
      minifyJS: true,
      processConditionalComments: true,
      removeAttributeQuotes: false,
      removeComments: false,
      removeEmptyAttributes: true,
      removeOptionalTags: true,
      removeRedundantAttributes: true,
      removeScriptTypeAttributes: false,
      removeStyleLinkTypeAttributes: false,
      removeTagWhitespace: false,
      sortAttributes: true,
      sortClassName: false,
      trimCustomFragments: true,
      useShortDoctype: true
    }
  },
  env: {},
  head: {
    meta: [],
    link: [],
    style: [],
    script: []
  },
  plugins: [],
  css: [],
  modules: [],
  layouts: {},
  serverMiddleware: [],
  ErrorPage: null,
  loading: {
    color: 'black',
    failedColor: 'red',
    height: '2px',
    duration: 5000,
    rtl: false
  },
  loadingIndicator: {},
  transition: {
    name: 'page',
    mode: 'out-in',
    appear: false,
    appearClass: 'appear',
    appearActiveClass: 'appear-active',
    appearToClass: 'appear-to'
  },
  layoutTransition: {
    name: 'layout',
    mode: 'out-in'
  },
  router: {
    mode: 'history',
    base: '/',
    routes: [],
    middleware: [],
    linkActiveClass: 'nuxt-link-active',
    linkExactActiveClass: 'nuxt-link-exact-active',
    extendRoutes: null,
    scrollBehavior: null,
    parseQuery: false,
    stringifyQuery: false,
    fallback: false
  },
  render: {
    bundleRenderer: {},
    resourceHints: true,
    ssr: undefined,
    http2: {
      push: false,
      shouldPush: null
    },
    static: {},
    gzip: {
      threshold: 0
    },
    etag: {
      weak: false
    }
  },
  watchers: {
    webpack: {
      ignored: /-dll/
    },
    chokidar: {}
  },
  editor: {
    editor: 'code'
  },
  hooks: null,
  messages: {
    error_404: 'This page could not be found',
    server_error: 'Server error',
    nuxtjs: 'Nuxt.js',
    back_to_home: 'Back to the home page',
    server_error_details: 'An error occurred in the application and your page could not be served. If you are the application owner, check your logs for details.',
    client_error: 'Error',
    client_error_details: 'An error occurred while rendering the page. Check developer tools console for details.',
    redirect: 'Redirecting to external page.'
  }
}<|MERGE_RESOLUTION|>--- conflicted
+++ resolved
@@ -151,11 +151,8 @@
   nuxtDir: resolve(__dirname, '../..'),
   nuxtAppDir: resolve(__dirname, '../app'),
   modulesDir: ['node_modules'], // ~> relative to options.rootDir
-<<<<<<< HEAD
   ignorePrefix: '-',
-=======
   extensions: [],
->>>>>>> 0d2e2a48
   build: {
     analyze: false,
     profile: process.argv.includes('--profile'),

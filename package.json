--- conflicted
+++ resolved
@@ -51,16 +51,8 @@
     "autoprefixer": "^6.7.2",
     "babel-core": "^6.22.1",
     "babel-loader": "^6.2.10",
-<<<<<<< HEAD
     "babel-preset-vue-app": "^0.4.0",
-=======
-    "babel-plugin-array-includes": "^2.0.3",
-    "babel-plugin-transform-async-to-generator": "^6.22.0",
-    "babel-plugin-transform-runtime": "^6.22.0",
-    "babel-preset-es2015": "^6.22.0",
-    "babel-preset-stage-2": "^6.22.0",
     "chalk": "^1.1.3",
->>>>>>> fbca3d7f
     "chokidar": "^1.6.1",
     "co": "^4.6.0",
     "css-loader": "^0.26.1",
